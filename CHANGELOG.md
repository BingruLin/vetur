--- conflicted
+++ resolved
@@ -5,13 +5,10 @@
 - Upgrade `@prettier/plugin-pug` to fix formatter issues. #2347.
 - Fix files with CRLF having errors with wrong range. #1319.
 - 🙌 Fix collapse code missing end mark. Thanks to contribution from [@yoyo930021](https://github.com/yoyo930021). #2303 and #2352.
-<<<<<<< HEAD
 - 🙌 Fix undefined valueDeclaration in props crashing vls. Thanks to contribution from [@javiertury](https://github.com/javiertury). #2367.
-=======
 - 🙌 Reduce recreate ts program when no need for ts perf. Thanks to contribution from [@yoyo930021](https://github.com/yoyo930021). #2192 and #2328.
 - 🙌 Display VTI errors. Thanks to contribution from [@yoyo930021](https://github.com/yoyo930021). #2324 and #2330.
 - 🙌 Add command `Vetur: Restart VLS (Vue Language Server)`. Thanks to contribution from [@yoyo930021](https://github.com/yoyo930021). #2331.
->>>>>>> 3ae35d7a
 
 ### 0.28.0 | 2020-09-23 | [VSIX](https://marketplace.visualstudio.com/_apis/public/gallery/publishers/octref/vsextensions/vetur/0.28.0/vspackage)
 
