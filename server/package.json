--- conflicted
+++ resolved
@@ -22,16 +22,12 @@
   },
   "homepage": "https://github.com/vuejs/vetur/tree/master/server",
   "dependencies": {
-<<<<<<< HEAD
-    "eslint": "^7.9.0",
-    "eslint-plugin-vue": "^7.0.0-beta.3",
+    "eslint": "^7.11.0",
+    "eslint-plugin-vue": "^7.1.0",
     "stylus": "^0.54.8"
   },
   "devDependencies": {
-    "@prettier/plugin-pug": "^1.8.1",
-=======
     "@prettier/plugin-pug": "^1.10.0",
->>>>>>> d1101945
     "@starptech/prettyhtml": "^0.10.0",
     "@types/eslint": "7.2.2",
     "@types/eslint-scope": "^3.7.0",
@@ -48,13 +44,8 @@
     "codecov": "^3.8.0",
     "core-js": "^3.6.5",
     "element-helper-json": "^2.0.6",
-<<<<<<< HEAD
     "fast-glob": "^3.2.4",
     "glob": "^7.1.6",
-=======
-    "eslint": "^7.11.0",
-    "eslint-plugin-vue": "^7.1.0",
->>>>>>> d1101945
     "gridsome-helper-json": "^1.0.3",
     "js-beautify": "^1.13.0",
     "lodash": "^4.17.20",
@@ -65,16 +56,9 @@
     "prettier": "^2.1.2",
     "prettier-eslint": "^11.0.0",
     "prettier-tslint": "^0.4.2",
-<<<<<<< HEAD
     "rollup": "^2.28.1",
     "sass-formatter": "^0.5.0",
     "source-map-support": "^0.5.19",
-=======
-    "read-pkg-up": "^7.0.1",
-    "resolve": "^1.17.0",
-    "sass-formatter": "^0.5.1",
-    "stylus": "^0.54.8",
->>>>>>> d1101945
     "stylus-supremacy": "^2.14.5",
     "typescript": "^4.0.3",
     "vscode-css-languageservice": "4.3.5",
@@ -87,27 +71,6 @@
     "vue-eslint-parser": "^7.1.1",
     "vue-onsenui-helper-json": "^1.0.2"
   },
-<<<<<<< HEAD
-=======
-  "devDependencies": {
-    "@types/eslint": "7.2.2",
-    "@types/eslint-scope": "^3.7.0",
-    "@types/eslint-visitor-keys": "^1.0.0",
-    "@types/glob": "^7.1.3",
-    "@types/js-beautify": "^1.11.0",
-    "@types/lodash": "^4.14.163",
-    "@types/mocha": "^8.0.3",
-    "@types/node": "^14.11.8",
-    "@types/prettier": "^2.1.2",
-    "@types/read-pkg-up": "^6.0.0",
-    "@types/resolve": "1.17.1",
-    "codecov": "^3.8.0",
-    "glob": "^7.1.6",
-    "mocha": "^8.1.3",
-    "nyc": "^15.1.0",
-    "source-map-support": "^0.5.19"
-  },
->>>>>>> d1101945
   "scripts": {
     "compile": "rollup -c rollup.config.js",
     "watch": "rollup -c rollup.config.js -w",
