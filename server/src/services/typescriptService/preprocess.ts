import type ts from 'typescript';
import path from 'path';
import { parse } from 'vue-eslint-parser';

import { URI } from 'vscode-uri';
import { getVueDocumentRegions } from '../../embeddedSupport/embeddedSupport';
<<<<<<< HEAD
import { TextDocument } from 'vscode-languageserver-types';
=======
import { TextDocument } from 'vscode-languageserver-textdocument';
import { T_TypeScript } from '../../services/dependencyService';
>>>>>>> 335fea7c
import {
  getTemplateTransformFunctions,
  componentHelperName,
  iterationHelperName,
  renderHelperName,
  componentDataName
} from './transformTemplate';
import { templateSourceMap } from './serviceHost';
import { generateSourceMap } from './sourceMap';
import { isVirtualVueTemplateFile, isVueFile } from './util';
import { ChildComponent } from '../vueInfoService';
import { kebabCase, snakeCase } from 'lodash';
import { RuntimeLibrary } from '../dependencyService';

const importedComponentName = '__vlsComponent';

export function parseVueScript(text: string): string {
  const doc = TextDocument.create('test://test/test.vue', 'vue', 0, text);
  const regions = getVueDocumentRegions(doc);
  const script = regions.getSingleTypeDocument('script');
  return script.getText();
}

function parseVueScriptSrc(text: string): string | undefined {
  const doc = TextDocument.create('test://test/test.vue', 'vue', 0, text);
  const regions = getVueDocumentRegions(doc);
  return regions.getImportedScripts()[0];
}

export function parseVueTemplate(text: string): string {
  const doc = TextDocument.create('test://test/test.vue', 'vue', 0, text);
  const regions = getVueDocumentRegions(doc);
  const template = regions.getSingleTypeDocument('template');

  if (template.languageId !== 'vue-html') {
    return '';
  }
  const rawText = template.getText();
  // skip checking on empty template
  if (rawText.replace(/\s/g, '') === '') {
    return '';
  }
  return rawText.replace(/ {10}/, '<template>') + '</template>';
}

export function createUpdater(
  tsModule: RuntimeLibrary['typescript'],
  allChildComponentsInfo: Map<string, ChildComponent[]>
) {
  const clssf = tsModule.createLanguageServiceSourceFile;
  const ulssf = tsModule.updateLanguageServiceSourceFile;
  const scriptKindTracker = new WeakMap<ts.SourceFile, ts.ScriptKind | undefined>();
  const modificationTracker = new WeakSet<ts.SourceFile>();
  const printer = tsModule.createPrinter();

  function isTSLike(scriptKind: ts.ScriptKind | undefined) {
    return scriptKind === tsModule.ScriptKind.TS || scriptKind === tsModule.ScriptKind.TSX;
  }

  function modifySourceFile(
    fileName: string,
    sourceFile: ts.SourceFile,
    scriptSnapshot: ts.IScriptSnapshot,
    version: string,
    scriptKind?: ts.ScriptKind
  ): void {
    if (modificationTracker.has(sourceFile)) {
      return;
    }

    if (isVueFile(fileName) && !isTSLike(scriptKind)) {
      modifyVueScript(tsModule, sourceFile);
      modificationTracker.add(sourceFile);
      return;
    }
  }

  /**
   * The transformed TS AST has synthetic nodes so language features would fail on them
   * Use printer to print the AST as re-parse the source to get a valid SourceFile
   */
  function recreateVueTemplateSourceFile(
    vueTemplateFileName: string,
    sourceFile: ts.SourceFile,
    scriptSnapshot: ts.IScriptSnapshot
  ) {
    // TODO: share the logic of transforming the code into AST
    // with the template mode
    const vueText = scriptSnapshot.getText(0, scriptSnapshot.getLength());
    const templateCode = parseVueTemplate(vueText);
    const scriptSrc = parseVueScriptSrc(vueText);
    const program = parse(templateCode, { sourceType: 'module' });

    const childComponentNames = allChildComponentsInfo.get(vueTemplateFileName)?.map(c => snakeCase(c.name));
    let expressions: ts.Expression[] = [];
    try {
      expressions = getTemplateTransformFunctions(tsModule, childComponentNames).transformTemplate(
        program,
        templateCode
      );
      injectVueTemplate(tsModule, sourceFile, expressions, scriptSrc);
    } catch (err) {
      console.log(`Failed to transform template of ${vueTemplateFileName}`);
      console.log(err);
    }

    let newText = printer.printFile(sourceFile);

    if (allChildComponentsInfo.has(vueTemplateFileName)) {
      const childComponents = allChildComponentsInfo.get(vueTemplateFileName)!;
      newText += convertChildComponentsInfoToSource(childComponents);
    }

    const newSourceFile = tsModule.createSourceFile(
      vueTemplateFileName,
      newText,
      sourceFile.languageVersion,
      true /* setParentNodes: Need this to walk the AST */,
      tsModule.ScriptKind.JS
    );
    // Assign version to the new template sourceFile to avoid re-processing
    // *internal* property
    (newSourceFile as any).version = (sourceFile as any).version;
    (newSourceFile as any).scriptSnapshot = {
      getText: (start: number, end: number) => newText.substring(start, end),
      getLength: () => newText.length,
      getChangeRange: () => void 0
    };

    const templateFsPath = URI.file(vueTemplateFileName).fsPath;
    const sourceMapNodes = generateSourceMap(tsModule, sourceFile, newSourceFile);
    templateSourceMap[templateFsPath] = sourceMapNodes;
    templateSourceMap[templateFsPath.slice(0, -'.template'.length)] = sourceMapNodes;

    return newSourceFile;
  }

  function createLanguageServiceSourceFile(
    fileName: string,
    scriptSnapshot: ts.IScriptSnapshot,
    scriptTarget: ts.ScriptTarget,
    version: string,
    setNodeParents: boolean,
    scriptKind?: ts.ScriptKind
  ): ts.SourceFile {
    let sourceFile = clssf(fileName, scriptSnapshot, scriptTarget, version, setNodeParents, scriptKind);
    scriptKindTracker.set(sourceFile, scriptKind);
    if (isVirtualVueTemplateFile(fileName)) {
      sourceFile = recreateVueTemplateSourceFile(fileName, sourceFile, scriptSnapshot);
      modificationTracker.add(sourceFile);
    } else {
      modifySourceFile(fileName, sourceFile, scriptSnapshot, version, scriptKind);
    }
    return sourceFile;
  }

  function updateLanguageServiceSourceFile(
    sourceFile: ts.SourceFile,
    scriptSnapshot: ts.IScriptSnapshot,
    version: string,
    textChangeRange: ts.TextChangeRange,
    aggressiveChecks?: boolean
  ): ts.SourceFile {
    const scriptKind = scriptKindTracker.get(sourceFile);
    sourceFile = ulssf(sourceFile, scriptSnapshot, version, textChangeRange, aggressiveChecks);
    if (isVirtualVueTemplateFile(sourceFile.fileName)) {
      sourceFile = recreateVueTemplateSourceFile(sourceFile.fileName, sourceFile, scriptSnapshot);
      modificationTracker.add(sourceFile);
    } else {
      modifySourceFile(sourceFile.fileName, sourceFile, scriptSnapshot, version, scriptKind);
    }
    return sourceFile;
  }

  return {
    createLanguageServiceSourceFile,
    updateLanguageServiceSourceFile
  };
}

function modifyVueScript(tsModule: RuntimeLibrary['typescript'], sourceFile: ts.SourceFile): void {
  const exportDefaultObject = sourceFile.statements.find(
    st =>
      st.kind === tsModule.SyntaxKind.ExportAssignment &&
      (st as ts.ExportAssignment).expression.kind === tsModule.SyntaxKind.ObjectLiteralExpression
  ) as ts.ExportAssignment;
  if (exportDefaultObject) {
    // 1. add `import Vue from 'vue'
    // (the span of the inserted statement must be (0,0) to avoid overlapping existing statements)
    const setZeroPos = getWrapperRangeSetter(tsModule, { pos: 0, end: 0 });
    const vueImport = setZeroPos(
      tsModule.createImportDeclaration(
        undefined,
        undefined,
        setZeroPos(tsModule.createImportClause(tsModule.createIdentifier('__vueEditorBridge'), undefined as any)),
        setZeroPos(tsModule.createLiteral('vue-editor-bridge'))
      )
    );
    const statements: Array<ts.Statement> = sourceFile.statements as any;
    statements.unshift(vueImport);

    // 2. find the export default and wrap it in `__vueEditorBridge(...)` if it exists and is an object literal
    // (the span of the function construct call and *all* its members must be the same as the object literal it wraps)
    const objectLiteral = (exportDefaultObject as ts.ExportAssignment).expression as ts.ObjectLiteralExpression;
    const setObjPos = getWrapperRangeSetter(tsModule, objectLiteral);
    const vue = tsModule.setTextRange(tsModule.createIdentifier('__vueEditorBridge'), {
      pos: objectLiteral.pos,
      end: objectLiteral.pos + 1
    });
    (exportDefaultObject as any).expression = setObjPos(tsModule.createCall(vue, undefined, [objectLiteral]));
    setObjPos((exportDefaultObject.expression as ts.CallExpression).arguments!);
  }
}

/**
 * Wrap render function with component options in the script block
 * to validate its types
 */
export function injectVueTemplate(
  tsModule: RuntimeLibrary['typescript'],
  sourceFile: ts.SourceFile,
  renderBlock: ts.Expression[],
  scriptSrc?: string
): void {
  // add import statement for corresponding Vue file
  // so that we acquire the component type from it.
  let componentFilePath: string;

  if (scriptSrc) {
    // When script block refers external file (<script src="./MyComp.ts"></script>).
    // We need to strip `.ts` suffix to avoid a compilation error.
    componentFilePath = scriptSrc.replace(/\.ts$/, '');
  } else {
    // Importing original `.vue` file will get component type when the script is written by inline.
    componentFilePath = './' + path.basename(sourceFile.fileName.slice(0, -'.template'.length));
  }

  const componentImport = tsModule.createImportDeclaration(
    undefined,
    undefined,
    tsModule.createImportClause(tsModule.createIdentifier(importedComponentName), undefined),
    tsModule.createLiteral(componentFilePath)
  );

  // import helper type to handle Vue's private methods
  const helperImport = tsModule.createImportDeclaration(
    undefined,
    undefined,
    tsModule.createImportClause(
      undefined,
      tsModule.createNamedImports([
        tsModule.createImportSpecifier(undefined, tsModule.createIdentifier(renderHelperName)),
        tsModule.createImportSpecifier(undefined, tsModule.createIdentifier(componentHelperName)),
        tsModule.createImportSpecifier(undefined, tsModule.createIdentifier(iterationHelperName)),
        tsModule.createImportSpecifier(undefined, tsModule.createIdentifier(componentDataName))
      ])
    ),
    tsModule.createLiteral('vue-editor-bridge')
  );

  // wrap render code with a function decralation
  // with `this` type of component.
  const statements = renderBlock.map(exp => tsModule.createExpressionStatement(exp));
  const renderElement = tsModule.createExpressionStatement(
    tsModule.createCall(tsModule.createIdentifier(renderHelperName), undefined, [
      // Reference to the component
      tsModule.createIdentifier(importedComponentName),
      // A function simulating the render function
      tsModule.createFunctionExpression(
        undefined,
        undefined,
        undefined,
        undefined,
        [],
        undefined,
        tsModule.createBlock(statements)
      )
    ])
  );

  // replace the original statements with wrapped code.
  (sourceFile as any).statements = tsModule.createNodeArray([componentImport, helperImport, renderElement]);

  // Update external module indicator to the transformed template node,
  // otherwise symbols in this template (e.g. __Component) will be put
  // into global namespace and it causes duplicated identifier error.
  (sourceFile as any).externalModuleIndicator = componentImport;
}

/** Create a function that calls setTextRange on synthetic wrapper nodes that need a valid range */
function getWrapperRangeSetter(
  tsModule: RuntimeLibrary['typescript'],
  wrapped: ts.TextRange
): <T extends ts.TextRange>(wrapperNode: T) => T {
  return wrapperNode => tsModule.setTextRange(wrapperNode, wrapped);
}

function convertChildComponentsInfoToSource(childComponents: ChildComponent[]) {
  let src = '';
  childComponents.forEach(c => {
    const componentDataInterfaceName = componentDataName + '__' + snakeCase(c.name);
    const componentHelperInterfaceName = componentHelperName + '__' + snakeCase(c.name);

    const propTypeStrings: string[] = [];
    c.info?.componentInfo.props?.forEach(p => {
      let typeKey = kebabCase(p.name);
      if (typeKey.includes('-')) {
        typeKey = `'` + typeKey + `'`;
      }
      if (!p.required) {
        typeKey += '?';
      }

      if (p.typeString) {
        propTypeStrings.push(`${typeKey}: ${p.typeString}`);
      } else {
        propTypeStrings.push(`${typeKey}: any`);
      }
    });
    propTypeStrings.push('[other: string]: any');

    src += `
interface ${componentDataInterfaceName}<T> extends ${componentDataName}<T> {
  props: { ${propTypeStrings.join(', ')} }
}
declare const ${componentHelperInterfaceName}: {
  <T>(
    vm: T,
    tag: string,
    data: ${componentDataInterfaceName}<Record<string, any>> & ThisType<T>,
    children: any[]
  ): any
}`;
  });

  return src;
}<|MERGE_RESOLUTION|>--- conflicted
+++ resolved
@@ -4,12 +4,7 @@
 
 import { URI } from 'vscode-uri';
 import { getVueDocumentRegions } from '../../embeddedSupport/embeddedSupport';
-<<<<<<< HEAD
-import { TextDocument } from 'vscode-languageserver-types';
-=======
 import { TextDocument } from 'vscode-languageserver-textdocument';
-import { T_TypeScript } from '../../services/dependencyService';
->>>>>>> 335fea7c
 import {
   getTemplateTransformFunctions,
   componentHelperName,
