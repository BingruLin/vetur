--- conflicted
+++ resolved
@@ -550,12 +550,7 @@
     "js-yaml": "^3.14.0",
     "lint-staged": "^10.5.0",
     "minimist": "^1.2.5",
-<<<<<<< HEAD
-    "mocha": "^8.1.3",
-=======
     "mocha": "^8.2.0",
-    "ncp": "^2.0.0",
->>>>>>> d1101945
     "npm-run-all": "^4.1.5",
     "prettier": "^2.1.2",
     "rollup": "^2.26.11",
@@ -565,14 +560,9 @@
     "shelljs": "^0.8.4",
     "ts-node": "^9.0.0",
     "tslint": "^6.1.3",
-<<<<<<< HEAD
-    "typescript": "^4.0.3",
+    "typescript": "^4.0.5",
     "vscode-languageclient": "^6.1.3",
     "vscode-languageserver-types": "^3.15.1",
-    "vscode-test": "^1.4.0"
-=======
-    "typescript": "^4.0.5",
     "vscode-test": "^1.4.1"
->>>>>>> d1101945
   }
 }