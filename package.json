{
  "name": "vetur",
  "displayName": "Vetur",
  "description": "Vue tooling for VS Code",
  "author": "Pine Wu <octref@gmail.com>",
  "icon": "asset/vue.png",
  "version": "0.28.0",
  "publisher": "octref",
  "scripts": {
    "postinstall": "run-s install:*",
    "install:server": "cd server && yarn",
    "install:vti": "cd vti && yarn",
    "build:grammar": "ts-node --project scripts/tsconfig.json scripts/build_grammar",
    "compile": "rollup -c rollup.config.js",
    "watch": "rollup -c rollup.config.js -w",
    "lint": "tslint -c tslint.json client/**/*.ts server/**/*.ts scripts/**/*.ts",
    "build:test": "tsc -p test/tsconfig.json",
    "pretest": "yarn build:test",
    "test:server": "cd server && yarn test",
    "test:e2e": "node ./dist-test/test/codeTestRunner.js",
    "test:grammar": "node ./dist-test/test/codeTestRunner.js grammar",
    "test:lsp": "node ./dist-test/test/codeTestRunner.js lsp",
    "test:int": "node ./dist-test/test/codeTestRunner.js interpolation",
    "test:vue3": "node ./dist-test/test/codeTestRunner.js vue3",
    "test:componentData": "node ./dist-test/test/codeTestRunner.js componentData",
    "test": "run-s test:server test:e2e",
    "docs": "bash ./build/update-docs.sh",
    "prepare-publish": "./build/release-cleanup.sh"
  },
  "husky": {
    "hooks": {
      "pre-commit": "lint-staged"
    }
  },
  "lint-staged": {
    "*.ts": [
      "tslint --fix"
    ],
    "*.{js,ts,yaml}": [
      "prettier --write"
    ]
  },
  "repository": {
    "type": "git",
    "url": "https://github.com/vuejs/vetur.git"
  },
  "keywords": [
    "vetur",
    "Vue",
    "vue",
    "vuejs"
  ],
  "categories": [
    "Programming Languages"
  ],
  "engines": {
    "vscode": "^1.47.0"
  },
  "activationEvents": [
    "onLanguage:vue"
  ],
  "main": "./dist/vueMain.js",
  "contributes": {
    "commands": [
      {
        "command": "vetur.generateGrammar",
        "title": "Vetur: Generate grammar from `vetur.grammar.customBlocks`"
      },
      {
        "command": "vetur.showCorrespondingVirtualFile",
        "title": "Vetur: Show corresponding virtual file and sourcemap"
      },
      {
        "command": "vetur.openUserScaffoldSnippetFolder",
        "title": "Vetur: Open user scaffold snippet folder"
      }
    ],
    "breakpoints": [
      {
        "language": "vue"
      }
    ],
    "languages": [
      {
        "id": "vue",
        "aliases": [
          "Vue",
          "vue"
        ],
        "extensions": [
          ".vue"
        ],
        "configuration": "./languages/vue-language-configuration.json"
      },
      {
        "id": "vue-html",
        "aliases": [
          "Vue-html"
        ],
        "configuration": "./languages/vue-html-language-configuration.json"
      },
      {
        "id": "vue-postcss",
        "aliases": [
          "Vue-PostCSS",
          "Vue-POSTCSS",
          "vue-postcss"
        ],
        "configuration": "./languages/vue-postcss-language-configuration.json"
      }
    ],
    "grammars": [
      {
        "language": "vue",
        "scopeName": "source.vue",
        "path": "./syntaxes/vue-generated.json",
        "embeddedLanguages": {
          "text.html.basic": "html",
          "text.html.vue-html": "vue-html",
          "text.jade.slm": "slm",
          "text.pug": "jade",
          "text.haml": "haml",
          "text.html.liquid": "liquid",
          "source.css": "css",
          "source.css.scss": "scss",
          "source.css.less": "less",
          "source.css.postcss": "vue-postcss",
          "source.sass": "sass",
          "source.stylus": "stylus",
          "source.js": "javascript",
          "source.ts": "typescript",
          "source.coffee": "coffeescript",
          "text.html.markdown": "md",
          "source.yaml": "yaml",
          "source.json": "json",
          "source.php": "php",
          "source.graphql": "graphql"
        }
      },
      {
        "language": "vue-postcss",
        "scopeName": "source.css.postcss",
        "path": "./syntaxes/vue-postcss.json"
      },
      {
        "language": "vue-html",
        "scopeName": "text.html.vue-html",
        "path": "./syntaxes/vue-html.tmLanguage.json",
        "embeddedLanguages": {
          "source.js": "javascript"
        }
      },
      {
        "path": "./syntaxes/pug/directives.tmLanguage.json",
        "scopeName": "vue.pug.directives",
        "injectTo": [
          "source.vue"
        ]
      },
      {
        "path": "./syntaxes/pug/interpolations.tmLanguage.json",
        "scopeName": "vue.pug.interpolations",
        "injectTo": [
          "source.vue"
        ]
      },
      {
        "scopeName": "markdown.vue.codeblock",
        "path": "./syntaxes/markdown-vue.json",
        "injectTo": [
          "text.html.markdown"
        ],
        "embeddedLanguages": {
          "meta.embedded.block.vue": "vue"
        }
      }
    ],
    "configuration": {
      "title": "Vetur",
      "properties": {
        "vetur.useWorkspaceDependencies": {
          "type": "boolean",
          "default": false,
          "description": "Use dependencies from workspace. Currently only for TypeScript.",
          "scope": "application"
        },
        "vetur.completion.autoImport": {
          "type": "boolean",
          "default": true,
          "description": "Include completion for module export and auto import them"
        },
        "vetur.completion.scaffoldSnippetSources": {
          "type": "object",
          "default": {
            "workspace": "💼",
            "user": "🗒️",
            "vetur": "✌"
          },
          "properties": {
            "workspace": {
              "type": "string",
              "default": "💼",
              "description": "Show Scaffold Snippets from `<WORKSPACE>/.vscode/vetur/snippets`."
            },
            "user": {
              "type": "string",
              "default": "🗒️",
              "description": "Show Scaffold Snippets from `<USER-DATA-DIR>/User/snippets/vetur`."
            },
            "vetur": {
              "type": "string",
              "default": "✌",
              "description": "Show Scaffold Snippets bundled in Vetur."
            }
          },
          "description": "Where Vetur source Scaffold Snippets from and how to indicate them. Set a source to \"\" to disable it.\n\n- workspace: `<WORKSPACE>/.vscode/vetur/snippets`.\n- user: `<USER-DATA-DIR>/User/snippets/vetur`.\n- vetur: Bundled in Vetur.\n\nThe default is:\n```\n\"vetur.completion.scaffoldSnippetSources\": {\n  \"workspace\": \"💼\",\n  \"user\": \"🗒️\",\n  \"vetur\": \"✌\"\n}\n```\n\nAlternatively, you can do:\n\n```\n\"vetur.completion.scaffoldSnippetSources\": {\n  \"workspace\": \"(W)\",\n  \"user\": \"(U)\",\n  \"vetur\": \"(V)\"\n}\n```\n\nRead more: https://vuejs.github.io/vetur/snippet.html."
        },
        "vetur.completion.tagCasing": {
          "type": "string",
          "default": "kebab",
          "enum": [
            "initial",
            "kebab"
          ],
          "enumDescriptions": [
            "use the key in `components: {...}` as is for tag completion and do not force any casing",
            "kebab-case completion for <my-tag>"
          ],
          "description": "Casing conversion for tag completion"
        },
        "vetur.grammar.customBlocks": {
          "type": "object",
          "default": {
            "docs": "md",
            "i18n": "json"
          },
          "description": "Mapping from custom block tag name to language name. Used for generating grammar to support syntax highlighting for custom blocks."
        },
        "vetur.validation.template": {
          "type": "boolean",
          "default": true,
          "description": "Validate vue-html in <template> using eslint-plugin-vue"
        },
        "vetur.validation.templateProps": {
          "type": "boolean",
          "default": false,
          "description": "Validate props usage in <template> region. Show error/warning for not passing declared props to child components and show error for passing wrongly typed interpolation expressions"
        },
        "vetur.validation.interpolation": {
          "type": "boolean",
          "default": true,
          "description": "Validate interpolations in <template> region using TypeScript language service"
        },
        "vetur.validation.style": {
          "type": "boolean",
          "default": true,
          "description": "Validate css/scss/less/postcss in <style>"
        },
        "vetur.validation.script": {
          "type": "boolean",
          "default": true,
          "description": "Validate js/ts in <script>"
        },
        "vetur.format.enable": {
          "type": "boolean",
          "default": true,
          "description": "Enable/disable the Vetur document formatter."
        },
        "vetur.format.options.tabSize": {
          "type": "number",
          "default": 2,
          "description": "Number of spaces per indentation level. Inherited by all formatters."
        },
        "vetur.format.options.useTabs": {
          "type": "boolean",
          "default": false,
          "description": "Use tabs for indentation. Inherited by all formatters."
        },
        "vetur.format.defaultFormatter.html": {
          "type": "string",
          "default": "prettier",
          "enum": [
            "none",
            "prettyhtml",
            "js-beautify-html",
            "prettier"
          ],
          "enumDescriptions": [
            "disable formatting",
            "🚧 [DEPRECATED] prettyhtml",
            "html formatter of js-beautify",
            "prettier"
          ],
          "description": "Default formatter for <template> region"
        },
        "vetur.format.defaultFormatter.pug": {
          "type": "string",
          "default": "prettier",
          "enum": [
            "none",
            "prettier"
          ],
          "enumDescriptions": [
            "disable formatting",
            "prettier"
          ],
          "description": "Default formatter for <template lang='pug'> region"
        },
        "vetur.format.defaultFormatter.css": {
          "type": "string",
          "default": "prettier",
          "enum": [
            "none",
            "prettier"
          ],
          "enumDescriptions": [
            "disable formatting",
            "css formatter using css parser from prettier"
          ],
          "description": "Default formatter for <style> region"
        },
        "vetur.format.defaultFormatter.postcss": {
          "type": "string",
          "default": "prettier",
          "enum": [
            "none",
            "prettier"
          ],
          "enumDescriptions": [
            "disable formatting",
            "postcss formatter using css parser from prettier"
          ],
          "description": "Default formatter for <style lang='postcss'> region"
        },
        "vetur.format.defaultFormatter.scss": {
          "type": "string",
          "default": "prettier",
          "enum": [
            "none",
            "prettier"
          ],
          "enumDescriptions": [
            "disable formatting",
            "scss formatter using scss parser from prettier"
          ],
          "description": "Default formatter for <style lang='scss'> region"
        },
        "vetur.format.defaultFormatter.sass": {
          "type": "string",
          "default": "sass-formatter",
          "enum": [
            "none",
            "sass-formatter"
          ],
          "enumDescriptions": [
            "disable formatting",
            "sass formatter"
          ],
          "description": "Default formatter for <style lang='sass'> region"
        },
        "vetur.format.defaultFormatter.less": {
          "type": "string",
          "default": "prettier",
          "enum": [
            "none",
            "prettier"
          ],
          "enumDescriptions": [
            "disable formatting",
            "less formatter using postcss parser from prettier"
          ],
          "description": "Default formatter for <style lang='less'> region"
        },
        "vetur.format.defaultFormatter.stylus": {
          "type": "string",
          "default": "stylus-supremacy",
          "enum": [
            "none",
            "stylus-supremacy"
          ],
          "enumDescriptions": [
            "disable formatting",
            "stylus formatter from stylus-supremacy"
          ],
          "description": "Default formatter for <style lang='stylus'> region"
        },
        "vetur.format.defaultFormatter.js": {
          "type": "string",
          "default": "prettier",
          "enum": [
            "none",
            "prettier",
            "prettier-eslint",
            "vscode-typescript"
          ],
          "enumDescriptions": [
            "disable formatting",
            "js formatter from prettier",
            "prettier-eslint",
            "js formatter from TypeScript"
          ],
          "description": "Default formatter for <script> region"
        },
        "vetur.format.defaultFormatter.ts": {
          "type": "string",
          "default": "prettier",
          "enum": [
            "none",
            "prettier",
            "prettier-tslint",
            "vscode-typescript"
          ],
          "enumDescriptions": [
            "disable formatting",
            "ts formatter using typescript parser from prettier",
            "ts formatter from TypeScript"
          ],
          "description": "Default formatter for <script> region"
        },
        "vetur.format.defaultFormatterOptions": {
          "type": "object",
          "properties": {
            "prettier": {
              "type": "object",
              "description": "Global prettier config used by prettier formatter. Used by `prettier` and `prettier-eslint`.\n\nVetur will prefer a prettier config file at home directory if one exists.",
              "properties": {}
            },
            "prettyhtml": {
              "type": "object",
              "description": "Options for prettyhtml",
              "properties": {
                "printWidth": {
                  "type": "number",
                  "default": 100,
                  "description": "Maximum amount of characters allowed per line"
                },
                "singleQuote": {
                  "type": "boolean",
                  "default": false,
                  "description": "Whether to use single quotes by default"
                },
                "wrapAttributes": {
                  "type": "boolean",
                  "default": false,
                  "description": "Whether to wrap attributes"
                },
                "sortAttributes": {
                  "type": "boolean",
                  "default": false,
                  "description": "Whether to sort attributes"
                }
              }
            },
            "js-beautify-html": {
              "type": "object",
              "description": "Options for js-beautify"
            }
          },
          "default": {
            "js-beautify-html": {
              "wrap_attributes": "force-expand-multiline"
            },
            "prettyhtml": {
              "printWidth": 100,
              "singleQuote": false,
              "wrapAttributes": false,
              "sortAttributes": false
            }
          },
          "description": "Options for all default formatters"
        },
        "vetur.format.styleInitialIndent": {
          "type": "boolean",
          "default": false,
          "description": "Whether to have initial indent for <style> region"
        },
        "vetur.format.scriptInitialIndent": {
          "type": "boolean",
          "default": false,
          "description": "Whether to have initial indent for <script> region"
        },
        "vetur.languageFeatures.codeActions": {
          "type": "boolean",
          "default": true,
          "description": "Whether to enable codeActions"
        },
        "vetur.trace.server": {
          "type": "string",
          "enum": [
            "off",
            "messages",
            "verbose"
          ],
          "default": "off",
          "description": "Traces the communication between VS Code and Vue Language Server."
        },
        "vetur.dev.vlsPath": {
          "type": "string",
          "description": "Path to vls for Vetur developers. There are two ways of using it. \n\n1. Clone vuejs/vetur from GitHub, build it and point it to the ABSOLUTE path of `/server`.\n2. `yarn global add vls` and point Vetur to the installed location (`yarn global dir` + node_modules/vls)",
          "scope": "machine"
        },
        "vetur.dev.vlsPort": {
          "type": "number",
          "description": "The port that VLS listens to. Can be used for attaching to the VLS Node process for debugging / profiling.",
          "default": -1
        },
        "vetur.dev.logLevel": {
          "type": "string",
          "description": "Log level for VLS",
          "default": "INFO",
          "enum": [
            "INFO",
            "DEBUG"
          ],
          "enumDescriptions": [
            "Only log info messages. This is the default.",
            "Log info and debug messages."
          ]
        },
        "vetur.experimental.templateInterpolationService": {
          "type": "boolean",
          "default": false,
          "description": "Enable template interpolation service that offers hover / definition / references in Vue interpolations."
        }
      }
    }
  },
  "devDependencies": {
    "@rollup/plugin-commonjs": "^15.0.0",
    "@rollup/plugin-json": "^4.1.0",
    "@rollup/plugin-node-resolve": "^9.0.0",
    "@rollup/plugin-replace": "^2.3.3",
    "@types/glob": "^7.1.3",
    "@types/js-yaml": "^3.12.5",
    "@types/lodash": "^4.14.161",
    "@types/minimist": "^1.2.0",
    "@types/mocha": "^8.0.3",
    "@types/node": "^14.11.2",
    "@types/shelljs": "^0.8.8",
    "@types/vscode": "^1.47.0",
    "esbuild": "^0.7.9",
    "fs-extra": "^9.0.1",
    "glob": "^7.1.6",
    "husky": "^4.3.0",
    "js-yaml": "^3.14.0",
    "lint-staged": "^10.4.0",
    "minimist": "^1.2.5",
    "mocha": "^8.1.3",
    "npm-run-all": "^4.1.5",
    "prettier": "^2.1.2",
    "rollup": "^2.26.11",
    "rollup-plugin-delete": "^2.0.0",
    "rollup-plugin-terser": "^7.0.2",
    "rollup-plugin-typescript2": "^0.27.2",
    "shelljs": "^0.8.4",
    "ts-node": "^9.0.0",
    "tslint": "^6.1.3",
<<<<<<< HEAD
    "typescript": "^4.0.2",
    "vscode-languageclient": "^6.1.3",
    "vscode-languageserver-types": "^3.15.1",
=======
    "typescript": "^4.0.3",
>>>>>>> a7331253
    "vscode-test": "^1.4.0"
  }
}<|MERGE_RESOLUTION|>--- conflicted
+++ resolved
@@ -555,13 +555,9 @@
     "shelljs": "^0.8.4",
     "ts-node": "^9.0.0",
     "tslint": "^6.1.3",
-<<<<<<< HEAD
-    "typescript": "^4.0.2",
+    "typescript": "^4.0.3",
     "vscode-languageclient": "^6.1.3",
     "vscode-languageserver-types": "^3.15.1",
-=======
-    "typescript": "^4.0.3",
->>>>>>> a7331253
     "vscode-test": "^1.4.0"
   }
 }