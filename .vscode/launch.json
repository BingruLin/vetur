{
  "version": "0.2.0",
  "compounds": [
    {
      "name": "all",
      "configurations": ["server", "client"]
    }
  ],
  "configurations": [
    {
      "name": "client",
      "type": "extensionHost",
      "request": "launch",
      "runtimeExecutable": "${execPath}",
      "args": [
        "--extensionDevelopmentPath=${workspaceFolder}"
      ],
      "internalConsoleOptions": "neverOpen",
      "sourceMaps": true,
      "outFiles": ["${workspaceFolder}/dist/**/*.js"],
      "smartStep": true,
      "skipFiles": [
        "<node_internals>/**"
      ]
    },
    {
      "name": "server",
      "type": "node",
      "request": "attach",
      "port": 6005,
      "sourceMaps": true,
      "outFiles": ["${workspaceFolder}/server/dist/**/*.js"],
      "protocol": "inspector",
      "restart": true,
      "smartStep": true,
      "skipFiles": [
        "<node_internals>/**"
      ]
    },
    {
      "name": "E2E Test (LSP)",
      "type": "extensionHost",
      "request": "launch",
      "runtimeExecutable": "${execPath}",
      "args": [
<<<<<<< HEAD
        "--extensionDevelopmentPath=${workspaceFolder}",
        "--extensionTestsPath=${workspaceFolder}/dist/test",
        "${workspaceFolder}/test/fixture"
=======
        "--extensionDevelopmentPath=${workspaceRoot}",
        "--extensionTestsPath=${workspaceRoot}/dist/test/lsp",
        "${workspaceRoot}/test/lsp/fixture"
>>>>>>> e7ec78e7
      ],
      "stopOnEntry": false,
      "sourceMaps": true,
      "outFiles": ["${workspaceFolder}/dist/test/**/*.js"],
      "smartStep": true,
      "skipFiles": [
        "<node_internals>/**"
      ]
    }
  ]
}<|MERGE_RESOLUTION|>--- conflicted
+++ resolved
@@ -43,15 +43,9 @@
       "request": "launch",
       "runtimeExecutable": "${execPath}",
       "args": [
-<<<<<<< HEAD
         "--extensionDevelopmentPath=${workspaceFolder}",
-        "--extensionTestsPath=${workspaceFolder}/dist/test",
+        "--extensionTestsPath=${workspaceFolder}/dist/test/lsp",
         "${workspaceFolder}/test/fixture"
-=======
-        "--extensionDevelopmentPath=${workspaceRoot}",
-        "--extensionTestsPath=${workspaceRoot}/dist/test/lsp",
-        "${workspaceRoot}/test/lsp/fixture"
->>>>>>> e7ec78e7
       ],
       "stopOnEntry": false,
       "sourceMaps": true,
